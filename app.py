--- conflicted
+++ resolved
@@ -3,23 +3,9 @@
 import warnings
 import plotly.graph_objects as go
 from datetime import datetime
-import os
-import time
-
-# --- Page Configuration ---
-st.set_page_config(
-    page_title="U.S. County-Level Drought Analysis",
-    page_icon="💧",
-    layout="wide",
-    initial_sidebar_state="expanded"
-)
 
 # --- Custom Modules ---
-<<<<<<< HEAD
-from data_loader import get_county_options, get_live_data_for_counties, get_geojson, get_map_data
-=======
 from data_loader import get_county_options, get_live_data_for_counties, get_geojson, get_latest_data_for_all_counties
->>>>>>> 76fdd23c
 from plotting import (
     plot_trend_analysis,
     plot_anomaly_detection,
@@ -36,22 +22,20 @@
     plot_forecasting_comparison,
     generate_ai_summary,
 )
-from map_view import create_interactive_map
-
-# --- Session State Initialization ---
-if 'selected_fips' not in st.session_state:
-    st.session_state.selected_fips = ['01001']  # Default to Autauga County, AL
+
+# --- Page Configuration ---
+st.set_page_config(
+    page_title="U.S. County-Level Drought Analysis",
+    page_icon=None,
+    layout="wide",
+)
 
 # Suppress warnings for a cleaner app
 warnings.filterwarnings("ignore")
 
+
 def main() -> None:
-    """Main function to run the Streamlit dashboard."""
-    
     st.title("U.S. County-Level Drought Analysis")
-<<<<<<< HEAD
-    st.markdown("Explore and compare key drought indices for any county in the United States. Data is fetched live from NOAA.")
-=======
     st.markdown(
         "Explore and compare key drought indices for any county in the United States. Data is fetched live from CDC."
     )
@@ -64,109 +48,43 @@
             - **SPEI (Standardized Precipitation-Evapotranspiration Index):** Similar to SPI, but also includes the effect of temperature on water demand.
             """
         )
->>>>>>> 76fdd23c
-
-    # --- Data Loading ---
+
     fips_options = get_county_options()
-<<<<<<< HEAD
-    gdf = get_geojson()
-=======
->>>>>>> 76fdd23c
-
-    # --- Sidebar Controls ---
+
     with st.sidebar:
         st.header("Dashboard Controls")
-        
-        # --- Theme Selection ---
-        current_theme = st.query_params.get("theme", "Light")
-        theme_options = ["Light", "Dark"]
-        try:
-            current_theme_index = theme_options.index(current_theme)
-        except ValueError:
-            current_theme_index = 0
-
-        selected_theme = st.selectbox(
-            "Select Theme:",
-            theme_options,
-            index=current_theme_index,
-            key="theme_selectbox",
+        st.info(f"Data is fetched live. Last refresh: {datetime.now().strftime('%Y-%m-%d %H:%M:%S')} UTC")
+
+        if fips_options.empty:
+            st.error("County list could not be loaded. The dashboard cannot be displayed.")
+            st.stop()
+
+        index_choice = st.selectbox(
+            "1. Select Climate Index:",
+            options=["PDSI", "SPI", "SPEI"],
+            key="index_selectbox",
         )
 
-        if selected_theme != current_theme:
-            st.query_params["theme"] = selected_theme
-            st.rerun()
-
-        st.info(f"Data is fetched live. Last refresh: {datetime.now().strftime('%Y-%m-%d %H:%M:%S')} UTC")
-
-        if fips_options.empty:
-            st.error("County list could not be loaded.")
-            st.stop()
-
-        index_choice = st.selectbox("1. Select Climate Index:", ["PDSI", "SPI", "SPEI"], key="index_selectbox")
-
-        # The multiselect now reads directly from the session state, which is updated by the map.
         fips_code_inputs = st.multiselect(
             "2. Analyze a County (or Several):",
             options=fips_options.index.tolist(),
             format_func=lambda x: fips_options.get(x, "Unknown County"),
             key="fips_multiselect",
-            help="You can type to search, select multiple counties, or click on the map.",
-            default=st.session_state.selected_fips
+            help="You can type to search for a county and select multiple counties for comparison.",
         )
-<<<<<<< HEAD
-        st.session_state.selected_fips = fips_code_inputs
-        
-=======
 
         if not fips_code_inputs:
             st.success("Start Here! 👆")
 
         # Analysis selection is now in the main panel for single-county view
->>>>>>> 76fdd23c
         analysis_choice = None
         if len(fips_code_inputs) > 1:
             analysis_options = ["Trend Analysis", "Anomaly Detection", "Comparison Mode"]
-            analysis_choice = st.selectbox("3. Select Analysis:", analysis_options, key="analysis_selectbox")
-
-        st.divider()
-        if st.button("Clear Cache and Rerun"):
-            st.cache_data.clear()
-            cache_dir = "cache"
-            if os.path.exists(cache_dir):
-                for filename in os.listdir(cache_dir):
-                    file_path = os.path.join(cache_dir, filename)
-                    try:
-                        if os.path.isfile(file_path):
-                            os.unlink(file_path)
-                    except Exception as e:
-                        st.error(f"Failed to delete {file_path}. Reason: {e}")
-            st.success("Cache cleared. Rerunning...")
-            time.sleep(1)
-            st.rerun()
-
-    # --- Interactive Map Section ---
-    show_map = st.checkbox("Show Interactive Map Selector", value=True)
-    if show_map and gdf is not None:
-        with st.spinner("Loading map data..."):
-            map_data = get_map_data(index_choice)
-        
-        if not map_data.empty:
-            clicked_fips = create_interactive_map(gdf, map_data, index_choice)
-            # This is the simplified, direct logic.
-            if clicked_fips and clicked_fips not in st.session_state.selected_fips:
-                st.session_state.selected_fips.append(clicked_fips)
-                st.rerun()
+            analysis_choice = st.selectbox(
+                "3. Select Analysis:", analysis_options, key="analysis_selectbox"
+            )
 
     if not fips_code_inputs:
-<<<<<<< HEAD
-        st.warning("Please select at least one county from the sidebar or map to begin.")
-        st.stop()
-
-    # --- Data Fetching for Analysis ---
-    with st.spinner(f"Fetching live data for {len(fips_code_inputs)} selected counties..."):
-        full_data = get_live_data_for_counties(fips_code_inputs)
-    
-=======
         st.header("National Map View")
         st.markdown("**Dive deeper: Search for a county in the sidebar to access detailed trends and forecasts.**")
 
@@ -185,62 +103,50 @@
     # --- Data Fetching for Selected Counties---
     full_data = get_live_data_for_counties(fips_code_inputs)
 
->>>>>>> 76fdd23c
     if full_data.empty:
-        st.warning("No data could be fetched for the selected counties.")
+        st.warning("No data could be fetched for the selected counties. Please try other selections or check back later.")
         st.stop()
 
-    # --- Main Panel Logic ---
+    # --- UI Rendering ---
     selected_county_names = [fips_options.get(fips, "Unknown") for fips in fips_code_inputs]
     
+    # --- Main Panel Logic ---
     if len(fips_code_inputs) == 1:
+        # Single-county view with tabs
         st.header(selected_county_names[0])
         st.caption(f"Climate Index: {index_choice}")
-        
-        tabs = st.tabs(["Trend Analysis", "Anomaly Detection", "Seasonal Decomposition", "Autocorrelation", "Forecasting"])
-        
+
+        (
+            tab1, tab2, tab3, tab4, tab5
+        ) = st.tabs([
+            "Trend Analysis", "Anomaly Detection", "Seasonal Decomposition", 
+            "Autocorrelation", "Forecasting"
+        ])
+
         fips_code = fips_code_inputs[0]
-        filtered_df = full_data[(full_data["countyfips"] == fips_code) & (full_data["index_type"] == index_choice)]
-        
+        filtered_df = full_data[
+            (full_data["countyfips"] == fips_code)
+            & (full_data["index_type"] == index_choice)
+        ]
         if not filtered_df.empty:
             time_series = filtered_df.set_index("date")["Value"].asfreq("MS")
-            
-            with tabs[0]:
+
+            with tab1:
                 fig = plot_trend_analysis(time_series, index_choice)
                 st.plotly_chart(fig, use_container_width=True)
                 display_historical_insights(time_series)
-            with tabs[1]:
+            with tab2:
                 fig = plot_anomaly_detection(time_series, index_choice)
                 st.plotly_chart(fig, use_container_width=True)
                 display_historical_insights(time_series)
-            with tabs[2]:
+            with tab3:
                 fig = plot_seasonal_decomposition(time_series, index_choice)
                 st.plotly_chart(fig, use_container_width=True)
-            with tabs[3]:
+            with tab4:
                 fig = plot_autocorrelation(time_series, index_choice)
                 st.plotly_chart(fig, use_container_width=True)
-            with tabs[4]:
+            with tab5:
                 st.subheader("Forecasting Controls")
-<<<<<<< HEAD
-                c1, c2, c3 = st.columns(3)
-                model_choice = c1.selectbox("Model:", ["ARIMA", "Prophet", "Both"], key="model_selectbox")
-                forecast_horizon = c2.slider("Horizon (Months):", 6, 48, 24, 6, key="horizon_slider")
-                scenario = c3.selectbox("Scenario:", ["Normal", "Wetter", "Drier"], key="scenario_selectbox", help="Simulate future conditions.")
-                
-                if model_choice == "Prophet":
-                    fig = plot_forecasting_prophet(time_series, index_choice, forecast_horizon, scenario)
-                elif model_choice == "ARIMA":
-                    fig = plot_forecasting_arima(time_series, index_choice, forecast_horizon, scenario)
-                else:
-                    fig, metrics = plot_forecasting_both(time_series, index_choice, forecast_horizon, scenario)
-                
-                st.plotly_chart(fig, use_container_width=True)
-                if model_choice == "Both":
-                    st.subheader("Model Performance (Last 12 Months)")
-                    m1, m2 = st.columns(2)
-                    m1.markdown("##### ARIMA"); m1.metric("MAE", f"{metrics['arima_mae']:.4f}"); m1.metric("RMSE", f"{metrics['arima_rmse']:.4f}"); m1.metric("MAPE", f"{metrics['arima_mape']:.2%}")
-                    m2.markdown("##### Prophet"); m2.metric("MAE", f"{metrics['prophet_mae']:.4f}"); m2.metric("RMSE", f"{metrics['prophet_rmse']:.4f}"); m2.metric("MAPE", f"{metrics['prophet_mape']:.2%}")
-=======
                 col1, col2 = st.columns(2)
                 with col1:
                     model_selection = st.selectbox(
@@ -334,18 +240,21 @@
                             st.metric("RMSE", f"{metrics.get(f'{model_name.lower()}_rmse', 0):.4f}")
                             st.metric("MAPE", f"{metrics.get(f'{model_name.lower()}_mape', 0):.2%}")
                             st.metric("sMAPE", f"{metrics.get(f'{model_name.lower()}_smape', 0):.2%}")
->>>>>>> 76fdd23c
 
     elif len(fips_code_inputs) > 1:
+        # Multi-county view
         st.header(f"{analysis_choice}: {index_choice}")
         st.markdown(f"**Displaying data for:** `{', '.join(selected_county_names)}`")
-        
+
         if analysis_choice == "Comparison Mode":
             plot_comparison_mode(full_data, fips_code_inputs, index_choice)
         else:
             fig = go.Figure()
             for fips_code in fips_code_inputs:
-                filtered_df = full_data[(full_data["countyfips"] == fips_code) & (full_data["index_type"] == index_choice)]
+                filtered_df = full_data[
+                    (full_data["countyfips"] == fips_code)
+                    & (full_data["index_type"] == index_choice)
+                ]
                 if not filtered_df.empty:
                     time_series = filtered_df.set_index("date")["Value"].asfreq("MS")
                     county_name = fips_options.get(fips_code, "Unknown")
@@ -366,6 +275,7 @@
             )
             st.plotly_chart(fig, use_container_width=True)
     
+    # --- Download Button ---
     st.sidebar.download_button(
         label="Download Selected Data (CSV)",
         data=full_data.to_csv(index=False).encode("utf-8"),
